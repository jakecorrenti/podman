--- conflicted
+++ resolved
@@ -19,15 +19,12 @@
 
 // Like the ones in pkg/machine/applehv and pkg/machine/qemu, this can be extracted
 // as its just an identical duplicate of the others
-<<<<<<< HEAD
-=======
 // NOTE: I think that this should be an interface, where we define the various 
 // functions that each type must implement. Where these types may be something
 // along the lines of AppleHVVirtualization, HyperVVirtualization, QEMUVirtualization,
 // WSLVirtualization, etc. All of the implementations have the same type defined,
 // and implement the same functions, just with their respective architecture
 // dependent implementations. Lots of unnecessary complexity and duplicate code.
->>>>>>> b54a8b65
 type Virtualization struct {
 	artifact    machine.Artifact
 	compression machine.ImageCompression
